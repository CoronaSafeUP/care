--- conflicted
+++ resolved
@@ -9,22 +9,19 @@
 from pytz import unicode
 from rest_framework.test import APITestCase
 
-<<<<<<< HEAD
-from care.facility.models import FACILITY_TYPES_VALUES, Facility, LocalBody, User
-from care.users.models import GENDER_VALUES, District, State
-=======
 from care.facility.models import (
-    DISEASE_CHOICES_MAP,
+    BLOOD_GROUP_VALUES,
+    DISEASE_CHOICES_VALUES,
+    DISEASE_STATUS_VALUES,
+    FACILITY_TYPES_VALUES,
     Disease,
-    DiseaseStatusEnum,
     Facility,
     LocalBody,
     PatientRegistration,
     User,
 )
-from care.users.models import District, State
+from care.users.models import GENDER_VALUES, District, State
 from config.tests.helper import EverythingEquals
->>>>>>> 18f6a593
 
 
 class TestBase(APITestCase):
@@ -67,22 +64,11 @@
         return State.objects.create(name=f"State{datetime.datetime.now().timestamp()}")
 
     @classmethod
-<<<<<<< HEAD
-    def create_facility(cls, district: District):
-        return Facility.objects.create(
-            name="Foo",
-            district=district,
-            facility_type=FACILITY_TYPES_VALUES.choices["Educational Inst"].value,
-            address="8/88, 1st Cross, 1st Main, Boo Layout",
-            location=Point(24.452545, 49.878248),
-            oxygen_capacity=10,
-            phone_number="9998887776",
-=======
     def create_facility(cls, district: District, **kwargs):
         data = {
             "name": "Foo",
             "district": district,
-            "facility_type": 1,
+            "facility_type": FACILITY_TYPES_VALUES.choices["Educational Inst"].value,
             "address": "8/88, 1st Cross, 1st Main, Boo Layout",
             "location": Point(24.452545, 49.878248),
             "oxygen_capacity": 10,
@@ -104,14 +90,15 @@
             {
                 "district_id": district_id,
                 "state_id": state_id,
-                "disease_status": getattr(DiseaseStatusEnum, patient_data["disease_status"]).value,
+                "disease_status": getattr(DISEASE_STATUS_VALUES.choices, patient_data["disease_status"]).value,
             }
->>>>>>> 18f6a593
         )
 
         patient = PatientRegistration.objects.create(**patient_data)
         diseases = [
-            Disease.objects.create(patient=patient, disease=DISEASE_CHOICES_MAP[mh["disease"]], details=mh["details"])
+            Disease.objects.create(
+                patient=patient, disease=DISEASE_CHOICES_VALUES.choices[mh["disease"]].value, details=mh["details"],
+            )
             for mh in medical_history
         ]
         patient.medical_history.set(diseases)
@@ -131,7 +118,7 @@
                 user_type: str(A valid mapping for the integer types mentioned inside the models)
         """
         district = district or cls.district
-        user_type = user_type or User.TYPE_VALUE_MAP["Staff"]
+        user_type = user_type or User.TYPE_VALUES.choices.Staff.value
 
         return {
             "user_type": user_type,
@@ -161,13 +148,8 @@
         """
         return {
             "name": "Foo",
-<<<<<<< HEAD
-            "district": cls.district.id,
+            "district": (district or cls.district).id,
             "facility_type": FACILITY_TYPES_VALUES.choices["Educational Inst"].value,
-=======
-            "district": (district or cls.district).id,
-            "facility_type": 1,
->>>>>>> 18f6a593
             "address": f"Address {datetime.datetime.now().timestamp}",
             "location": {"latitude": 49.878248, "longitude": 24.452545},
             "oxygen_capacity": 10,
@@ -180,12 +162,12 @@
         return {
             "name": "Foo",
             "age": 32,
-            "gender": 2,
+            "gender": GENDER_VALUES.choices.Female.value,
             "is_medical_worker": True,
-            "blood_group": "O+",
+            "blood_group": BLOOD_GROUP_VALUES.choices["O+"].name,
             "ongoing_medication": "",
             "date_of_return": make_aware(datetime.datetime(2020, 4, 1, 15, 30, 00)),
-            "disease_status": "SUSPECTED",
+            "disease_status": DISEASE_STATUS_VALUES.choices.SUSPECTED.name,
             "phone_number": "8888888888",
             "address": "Global citizen",
             "contact_with_confirmed_carrier": True,
