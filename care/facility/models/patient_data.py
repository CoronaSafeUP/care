--- conflicted
+++ resolved
@@ -1,4 +1,3 @@
-import enum
 from types import SimpleNamespace
 
 from django.db import models
@@ -9,7 +8,6 @@
 
 from care.facility.models import District, Facility, FacilityBaseModel, LocalBody, SoftDeleteManager, State
 from care.users.models import GENDER_CHOICES, User, phone_number_regex
-<<<<<<< HEAD
 from care.utils.enum_choices import EnumChoices
 
 DISEASE_CHOICES_VALUES = EnumChoices(
@@ -52,7 +50,7 @@
 SYMPTOM_CHOICES = SYMPTOM_CHOICES_VALUES.list_tuple_choices()
 
 DISEASE_STATUS_VALUES = EnumChoices(
-    choices={"SUSPECTED": 1, "POSITIVE": 2, "NEGATIVE": 3, "RECOVERY": 4, "RECOVERED": 5, "EXPIRED": 5,}
+    choices={"SUSPECTED": 1, "POSITIVE": 2, "NEGATIVE": 3, "RECOVERY": 4, "RECOVERED": 5, "EXPIRED": 6,}
 )
 DISEASE_STATUS_CHOICES = DISEASE_STATUS_VALUES.list_tuple_choices()
 
@@ -60,65 +58,11 @@
     choices={"A+": "A+", "A-": "A-", "B+": "B+", "B-": "B-", "AB+": "AB+", "AB-": "AB-", "O+": "O+", "O-": "O-",}
 )
 BLOOD_GROUP_CHOICES = BLOOD_GROUP_VALUES.list_tuple_choices()
-=======
-
-DISEASE_CHOICES_MAP = {
-    "NO": 1,
-    "Diabetes": 2,
-    "Heart Disease": 3,
-    "HyperTension": 4,
-    "Kidney Diseases": 5,
-    "Lung Diseases/Asthma": 6,
-    "Cancer": 7,
-}
-DISEASE_CHOICES = [(v, k) for k, v in DISEASE_CHOICES_MAP.items()]
-
-CATEGORY_CHOICES = [
-    ("Mild", "Category-A"),
-    ("Moderate", "Category-B"),
-    ("Severe", "Category-C"),
-    (None, "UNCLASSIFIED"),
-]
-
-CURRENT_HEALTH_CHOICES = [
-    (0, "NO DATA"),
-    (1, "REQUIRES VENTILATOR"),
-    (2, "WORSE"),
-    (3, "STATUS QUO"),
-    (4, "BETTER"),
-]
-
-ADMIT_CHOICES = [
-    (None, "Not admitted"),
-    (1, "Isolation Room"),
-    (2, "ICU"),
-    (3, "ICU with Ventilator"),
-]
-
-SYMPTOM_CHOICES = [
-    (1, "ASYMPTOMATIC"),
-    (2, "FEVER"),
-    (3, "SORE THROAT"),
-    (4, "COUGH"),
-    (5, "BREATHLESSNESS"),
-    (6, "MYALGIA"),
-    (7, "ABDOMINAL DISCOMFORT"),
-    (8, "VOMITING/DIARRHOEA"),
-    (9, "OTHERS"),
-    (10, "SARI"),
-]
-
-
-class DiseaseStatusEnum(enum.IntEnum):
-    SUSPECTED = 1
-    POSITIVE = 2
-    NEGATIVE = 3
-    RECOVERY = 4
-    RECOVERED = 5
-    EXPIRED = 6
-
-
-DISEASE_STATUS_CHOICES = [(e.value, e.name) for e in DiseaseStatusEnum]
+
+CURRENT_HEALTH_VALUES = EnumChoices(
+    choices={"NO DATA": 0, "REQUIRES VENTILATOR": 1, "WORSE": 2, "STATUS QUO": 3, "BETTER": 4,}
+)
+CURRENT_HEALTH_CHOICES = CURRENT_HEALTH_VALUES.list_tuple_choices()
 
 BLOOD_GROUP_CHOICES = [
     ("A+", "A+"),
@@ -130,7 +74,6 @@
     ("O+", "O+"),
     ("O-", "O-"),
 ]
->>>>>>> 18f6a593
 
 SuggestionChoices = SimpleNamespace(HI="HI", A="A", R="R")
 
