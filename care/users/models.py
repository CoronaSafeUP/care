--- conflicted
+++ resolved
@@ -96,16 +96,11 @@
         "Staff": 10,
         "Patient": 15,
         "Volunteer": 20,
-<<<<<<< HEAD
         "DistrictLabAdmin": 25,
         "DistrictAdmin": 30,
         "StateLabAdmin": 35,
     }
 
-=======
-        "DistrictAdmin": 30,
-    }
->>>>>>> 3ad84d0e
     TYPE_CHOICES = [(value, name) for name, value in TYPE_VALUE_MAP.items()]
 
     user_type = models.IntegerField(choices=TYPE_CHOICES, blank=False)
